--- conflicted
+++ resolved
@@ -413,14 +413,11 @@
     branching = models.BooleanField(default=False)
     optional = models.BooleanField(default=False,
                                    help_text='True if this section is optional. The template designer needs to provide a wording to an automatically generated yes/no question at the start of the section.')
-<<<<<<< HEAD
     repeatable = models.BooleanField(default=False,
                                      help_text='True if this section is repeatable. This means a plan can have multiple answersets for this section.')
-=======
 
     objects = SectionManager()
 
->>>>>>> a5d159b3
     class Meta:
         unique_together = (
             ('template', 'title'),
